#!/usr/bin/python

# addm.py
# Author: Gabriela Tavares, gtavares@caltech.edu

# Implementation of the attentional drift-diffusion model (aDDM), as described
# by Krajbich et al. (2010).

import matplotlib
matplotlib.use('Agg')

from scipy.stats import norm

import collections
import matplotlib.pyplot as plt
import numpy as np


def analysis_per_trial(rt, choice, valueLeft, valueRight, fixItem, fixTime, d,
    theta, std=0, mu=0, timeStep=10, stateStep=0.1, barrier=1, visualDelay=0,
    motorDelay=0, plotResults=False):
    # Computes the likelihood of a set of aDDM parameters based on the data from
    # one single trial.
    # Args:
    #   rt: reaction time in miliseconds.
    #   choice: integer, either -1 (for left item) or +1 (for right item).
    #   valueLeft: integer, value of the left item.
    #   valueRight, integer, value of the right item.
    #   fixItem: list of items fixated during the trial in chronological order.
    #       1 correponds to left, 2 corresponds to right, and any other value is
    #       considered a transition/blank fixation.
    #   fixTime: list of fixation durations (in miliseconds) in chronological
    #       order.
    #   d: float, parameter of the model which controls the speed of integration
    #       of the signal.
    #   theta: float from the interval [0,1], parameter of the model which
    #       controls the attentional bias.
    #   std: float, parameter of the model, standard deviation.
    #   mu: to be used as an alternative to std, in which case std = mu * d.
    #   timeStep: integer, value in miliseconds to be used when splitting the
    #       time axis into bins.
    #   stateStep: float, to be used when splitting the RDV axis into bins.
    #   barrier: positive number, magnitude of the signal thresholds.
    #   visualDelay: delay to be discounted from the beginning of all fixations,
    #       in miliseconds.
    #   motorDelay: delay to be discounted from the last fixation only, in
    #       miliseconds.
    #   plotResults: boolean, flag that determines whether the algorithm
    #       evolution for the trial should be plotted.
    # Returns:
    #   likelihood: likelihood obtained for the given trial and model.

    if std == 0:
        if mu != 0:
            std = mu * d
        else:
            return 0

    # Iterate over the fixations and discount visual delay.
<<<<<<< HEAD
    # fTimeOld remembers the original fixTime[i]; this is needed in case 
    # visualDelay exceeds the original fixTime[i]
    i = 0    
    while i < len(fixItem): # use 'while' because len(fixItem) can change
        if fixItem[i] == 1 or fixItem[i] == 2:
            fTimeOld = fixTime[i] # need this in min() below
            fixTime[i] = max(fTimeOld - visualDelay, 0)
            fixItem = np.insert(fixItem, i, 0)
            fixTime = np.insert(fixTime, i, min(visualDelay, fTimeOld))
            i += 1 #  because we've made the arrays 1 longer
        i += 1 
        
=======
    if visualDelay > 0:
        correctedFixItem = list()
        correctedFixTime = list()
        for i in xrange(len(fixItem)):
            if fixItem[i] == 1 or fixItem[i] == 2:
                correctedFixItem.append(0)
                correctedFixTime.append(min(visualDelay, fixTime[i]))
                correctedFixItem.append(fixItem[i])
                correctedFixTime.append(max(fixTime[i] - visualDelay, 0))
            else:
                correctedFixItem.append(fixItem[i])
                correctedFixTime.append(fixTime[i])
    else:
        correctedFixItem = list(fixItem)
        correctedFixTime = list(fixTime)

>>>>>>> 7c5f1740
    # Iterate over the fixations and discount motor delay from last fixation.
    if motorDelay > 0:
        for i in xrange(len(correctedFixItem) - 1, -1, -1):
            if correctedFixItem[i] == 1 or correctedFixItem[i] == 2:
                correctedFixTime[i] = max(correctedFixTime[i] - motorDelay, 0)
                break

    # Iterate over the fixations and get the total time for this trial.
    maxTime = 0
    for fItem, fTime in zip(correctedFixItem, correctedFixTime):
        maxTime += int(fTime // timeStep)
    if maxTime == 0:
        return 0

    # The values of the barriers can change over time.
    decay = 0  # decay = 0 means barriers are constant.
    barrierUp = barrier * np.ones(maxTime)
    barrierDown = -barrier * np.ones(maxTime)
    for t in xrange(0, int(maxTime)):
        barrierUp[t] = float(barrier) / float(1 + decay * (t + 1))
        barrierDown[t] = float(-barrier) / float(1 + decay * (t + 1))

    # The vertical axis (RDV space) is divided into states.
    states = np.arange(-barrier, barrier + stateStep, stateStep)
    idx = np.where(np.logical_and(states < 0.01, states > -0.01))[0]
    states[idx] = 0

    # Initial probability for all states is zero, except for the zero state,
    # which has initial probability equal to one.
    prStates = np.zeros(states.size)
    idx = np.where(states==0)[0]
    prStates[idx] = 1

    # The probability of crossing each barrier over the time of the trial.
    probUpCrossing = np.zeros(maxTime)
    probDownCrossing = np.zeros(maxTime)

    # Create matrix of traces to keep track of the RDV position probabilities.
    if plotResults:
        traces = np.zeros((states.size, maxTime))
        traces[:, 0] = prStates

    time = 0

    # Iterate over all fixations in this trial.
    for fItem, fTime in zip(correctedFixItem, correctedFixTime):
        # We use a normal distribution to model changes in RDV stochastically.
        # The mean of the distribution (the change most likely to occur) is
        # calculated from the model parameters and from the item values.
        if fItem == 1:  # Subject is looking left.
            mean = d * (valueLeft - (theta * valueRight))
        elif fItem == 2:  # Subject is looking right.
            mean = d * (-valueRight + (theta * valueLeft))
        else:
            mean = 0

        # Iterate over the time interval of this fixation.
        for t in xrange(int(fTime // timeStep)):
            prStatesNew = np.zeros(states.size)

            # Update the probability of the states that remain inside the
            # barriers.
            for s in xrange(0, states.size):
                currState = states[s]
                if (currState > barrierDown[time] and
                    currState < barrierUp[time]):
                    change = (currState * np.ones(states.size)) - states
                    # The probability of being in state B is the sum, over all
                    # states A, of the probability of being in A at the previous
                    # timestep times the probability of changing from A to B.
                    # We multiply the probability by the stateStep to ensure
                    # that the area under the curve for the probability
                    # distributions probUpCrossing and probDownCrossing each add
                    # up to 1.
                    prStatesNew[s] = (stateStep * np.sum(np.multiply(prStates,
                        norm.pdf(change, mean, std))))

            # Calculate the probabilities of crossing the up barrier and the
            # down barrier. This is given by the sum, over all states A, of the
            # probability of being in A at the previous timestep times the
            # probability of crossing the barrier if A is the previous state.
            changeUp = (barrierUp[time] * np.ones(states.size)) - states
            tempUpCross = np.sum(np.multiply(prStates,
                (1 - norm.cdf(changeUp, mean, std))))
            changeDown = (barrierDown[time] * np.ones(states.size)) - states
            tempDownCross = np.sum(np.multiply(prStates,
                (norm.cdf(changeDown, mean, std))))

            # Renormalize to cope with numerical approximations.
            sumIn = np.sum(prStates)
            sumCurrent = np.sum(prStatesNew) + tempUpCross + tempDownCross
            prStatesNew = (prStatesNew * float(sumIn)) / float(sumCurrent)
            tempUpCross = (tempUpCross * float(sumIn)) / float(sumCurrent)
            tempDownCross = (tempDownCross * float(sumIn)) / float(sumCurrent)

            # Update the probabilities of each state and the probabilities of
            # crossing each barrier at this timestep.
            prStates = prStatesNew
            probUpCrossing[time] = tempUpCross
            probDownCrossing[time] = tempDownCross

            # Update traces matrix.
            if plotResults:
                traces[:,time] = prStates

            time += 1

    # Compute the likelihood contribution of this trial based on the final
    # choice.
    likelihood = 0
    if choice == -1:  # Choice was left.
        if probUpCrossing[-1] > 0:
            likelihood = probUpCrossing[-1]
    elif choice == 1:  # Choice was right.
        if probDownCrossing[-1] > 0:
            likelihood = probDownCrossing[-1]

    if plotResults:
        fig1 = plt.figure()
        xAxis = np.arange(0, maxTime * timeStep, timeStep)
        yAxis = np.arange(initialBarrierDown, initialBarrierUp + stateStep,
            stateStep)
        heatmap = plt.pcolor(xAxis, yAxis, np.flipud(traces))
        plt.xlim(0, maxTime * timeStep - timeStep)
        plt.xlabel('Time')
        plt.ylabel('RDV')
        plt.colorbar(heatmap)

        fig2 = plt.figure()
        plt.plot(range(0, len(probUpCrossing) * timeStep, timeStep),
            probUpCrossing, label='Up')
        plt.plot(range(0, len(probDownCrossing) * timeStep, timeStep),
            probDownCrossing, label='Down')
        plt.xlabel('Time')
        plt.ylabel('P(crossing)')
        plt.legend()
        plt.show()

    return likelihood


def get_empirical_distributions(rt, choice, valueLeft, valueRight, fixItem,
    fixTime, timeStep=10, maxFixTime=1500, numFixDists=3, useOddTrials=True,
    useEvenTrials=True, isCisTrial=None, isTransTrial=None, useCisTrials=True,
    useTransTrials=True):
    valueDiffs = range(-3,4,1)

    countLeftFirst = 0
    countTotalTrials = 0
    distTransitionsList = list()
    distFixationsList = dict()
    for fixNumber in xrange(1, numFixDists + 1):
        distFixationsList[fixNumber] = dict()
        for valueDiff in valueDiffs:
            distFixationsList[fixNumber][valueDiff] = list()

    subjects = rt.keys()
    for subject in subjects:
        trials = rt[subject].keys()
        for trial in trials:
            if not useOddTrials and trial % 2 != 0:
                continue
            if not useEvenTrials and trial % 2 == 0:
                continue
            if (not useCisTrials and isCisTrial[subject][trial] and
                not isTransTrial[subject][trial]):
                continue
            if (not useTransTrials and isTransTrial[subject][trial] and
                not isCisTrial[subject][trial]):
                continue

            # Discard trial if it has 1 or less item fixations.
            items = fixItem[subject][trial]
            if items[(items==1) | (items==2)].shape[0] <= 1:
                continue
            fixUnfixValueDiffs = {1: valueLeft[subject][trial] - 
                valueRight[subject][trial], 2: valueRight[subject][trial] -
                valueLeft[subject][trial]} 
            # Find the last item fixation in this trial.
            excludeCount = 0
            for i in xrange(fixItem[subject][trial].shape[0] - 1, -1, -1):
                excludeCount += 1
                if (fixItem[subject][trial][i] == 1 or
                    fixItem[subject][trial][i] == 2):
                    break
            # Iterate over this trial's fixations (skip the last item fixation).
            fixNumber = 1
            for i in xrange(fixItem[subject][trial].shape[0] - excludeCount):
                item = fixItem[subject][trial][i]
                if item != 1 and item != 2:
                    if (fixTime[subject][trial][i] >= timeStep and
                        fixTime[subject][trial][i] <= maxFixTime):
                        distTransitionsList.append(fixTime[subject][trial][i])
                else:
                    if fixNumber == 1:
                        countTotalTrials +=1
                        if item == 1:  # First fixation was left.
                            countLeftFirst += 1
                    if (fixTime[subject][trial][i] >= timeStep and
                        fixTime[subject][trial][i] <= maxFixTime):
                        valueDiff = fixUnfixValueDiffs[item]
                        distFixationsList[fixNumber][valueDiff].append(
                            fixTime[subject][trial][i])
                    if fixNumber < numFixDists:
                        fixNumber += 1

    probLeftFixFirst = float(countLeftFirst) / float(countTotalTrials)
    distTransitions = np.array(distTransitionsList)
    distFixations = dict()
    for fixNumber in xrange(1, numFixDists + 1):
        distFixations[fixNumber] = dict()
        for valueDiff in valueDiffs:
            distFixations[fixNumber][valueDiff] = np.array(
                distFixationsList[fixNumber][valueDiff])

    dists = collections.namedtuple('Dists', ['probLeftFixFirst',
        'distTransitions', 'distFixations'])
    return dists(probLeftFixFirst, distTransitions, distFixations)


def run_simulations(probLeftFixFirst, distTransitions, distFixations, numTrials,
    trialConditions, d, theta, std=0, mu=0, timeStep=10, barrier=1,
    numFixDists=3, visualDelay=0, motorDelay=0):
    if std == 0:
        if mu != 0:
            std = mu * d
        else:
            return None

    # Simulation data to be returned.
    rt = dict()
    choice = dict()
    valueLeft = dict()
    valueRight = dict()
    fixItem = dict()
    fixTime = dict()
    fixRDV = dict()
    uninterruptedLastFixTime = dict()

    trialCount = 0

    for trialCondition in trialConditions:
        vLeft = trialCondition[0]
        vRight = trialCondition[1]
        valueDiff = np.absolute(vLeft - vRight)
        trial = 0
        while trial < numTrials:
            fixItem[trialCount] = list()
            fixTime[trialCount] = list()
            fixRDV[trialCount] = list()

            # Sample the first fixation for this trial.
            probLeftRight = np.array([probLeftFixFirst, 1-probLeftFixFirst])
            currFixItem = np.random.choice([1, 2], p=probLeftRight)
            currFixTime = (np.random.choice(distFixations[1][valueDiff]) -
                visualDelay)

            # Iterate over all fixations in this trial.
            fixNumber = 2
            trialFinished = False
            trialAborted = False
            RDV = 0
            trialTime = 0
            while True:
                # Iterate over the visual delay for the current fixation.
                currRDV = RDV
                for t in xrange(int(visualDelay // timeStep)):
                    # Sample the change in RDV from the distribution.
                    RDV += np.random.normal(0, std)

                    # If the RDV hit one of the barriers, the trial is over.
                    if RDV >= barrier or RDV <= -barrier:
                        if RDV >= barrier:
                            choice[trialCount] = -1
                        elif RDV <= -barrier:
                            choice[trialCount] = 1
                        valueLeft[trialCount] = vLeft
                        valueRight[trialCount] = vRight
                        fixRDV[trialCount].append(currRDV)
                        fixItem[trialCount].append(currFixItem)
                        fixTime[trialCount].append(((t + 1) * timeStep) +
                            motorDelay)
                        trialTime += ((t + 1) * timeStep) + motorDelay
                        rt[trialCount] = trialTime
                        uninterruptedLastFixTime[trialCount] = currFixTime
                        trialFinished = True
                        break

                if trialFinished:
                    break

                # Iterate over the time interval of the current fixation.
                for t in xrange(int(currFixTime // timeStep)):
                    # We use a distribution to model changes in RDV
                    # stochastically. The mean of the distribution (the change
                    # most likely to occur) is calculated from the model
                    # parameters and from the values of the two items.
                    if currFixItem == 1:  # Subject is looking left.
                        mean = d * (vLeft - (theta * vRight))
                    elif currFixItem == 2:  # Subject is looking right.
                        mean = d * (-vRight + (theta * vLeft))

                    # Sample the change in RDV from the distribution.
                    RDV += np.random.normal(mean, std)

                    # If the RDV hit one of the barriers, the trial is over.
                    if RDV >= barrier or RDV <= -barrier:
                        if RDV >= barrier:
                            choice[trialCount] = -1
                        elif RDV <= -barrier:
                            choice[trialCount] = 1
                        valueLeft[trialCount] = vLeft
                        valueRight[trialCount] = vRight
                        fixRDV[trialCount].append(currRDV)
                        fixItem[trialCount].append(currFixItem)
                        fixTime[trialCount].append(((t + 1) * timeStep) +
                            visualDelay + motorDelay)
                        trialTime += (((t + 1) * timeStep) + visualDelay +
                            motorDelay)
                        rt[trialCount] = trialTime
                        uninterruptedLastFixTime[trialCount] = currFixTime
                        trialFinished = True
                        break

                if trialFinished:
                    break

                # Add previous fixation to this trial's data.
                fixRDV[trialCount].append(currRDV)
                fixItem[trialCount].append(currFixItem)
                fixTime[trialCount].append((currFixTime -
                    (currFixTime % timeStep)) + visualDelay)
                trialTime += ((currFixTime - (currFixTime % timeStep)) + 
                    visualDelay)

                # Sample and iterate over transition time.
                transitionTime = np.random.choice(distTransitions)
                currRDV = RDV
                for t in xrange(int(transitionTime // timeStep)):
                    # Sample the change in RDV from the distribution.
                    RDV += np.random.normal(0, std)

                    # If the RDV hit one of the barriers, we abort the trial,
                    # since a trial must end on an item fixation.
                    if RDV >= barrier or RDV <= -barrier:
                        trialFinished = True
                        trialAborted = True
                        break

                if trialFinished:
                    break

                # Add previous transition to this trial's data.
                fixRDV[trialCount].append(currRDV)
                fixItem[trialCount].append(0)
                fixTime[trialCount].append(transitionTime -
                    (transitionTime % timeStep))
                trialTime += transitionTime - (transitionTime % timeStep)

                # Sample the next fixation for this trial.
                if currFixItem == 1:
                    currFixItem = 2
                elif currFixItem == 2:
                    currFixItem = 1
                currFixTime = (np.random.choice(
                    distFixations[fixNumber][valueDiff]) - visualDelay)
                if fixNumber < numFixDists:
                    fixNumber += 1

            # Move on to the next trial.
            if not trialAborted:
                trial += 1
                trialCount += 1

    simul = collections.namedtuple('Simul', ['rt', 'choice', 'valueLeft',
        'valueRight', 'fixItem', 'fixTime', 'fixRDV',
        'uninterruptedLastFixTime'])
    return simul(rt, choice, valueLeft, valueRight, fixItem, fixTime, fixRDV,
        uninterruptedLastFixTime)


def generate_probabilistic_simulations(probLeftFixFirst, distTransitions,
    distFixations, trialConditions, posteriors, numSamples=100,
    numSimulationsPerSample=10):
    posteriorsList = list()
    models = dict()
    i = 0
    for model, posterior in posteriors.iteritems():
        posteriorsList.append(posterior)
        models[i] = model
        i += 1

    rt = dict()
    choice = dict()
    valueLeft = dict()
    valueRight = dict()
    fixItem = dict()
    fixTime = dict()
    fixRDV = dict()

    numModels = len(models.keys())
    trialCount = 0
    for i in xrange(numSamples):
        # Sample model from posteriors distribution.
        modelIndex = np.random.choice(np.array(range(numModels)),
            p=np.array(posteriorsList))
        model = models[modelIndex]
        d = model[0]
        theta = model[1]
        std = model[2]

        # Generate simulations with the sampled model.
        simul = run_simulations(probLeftFixFirst, distTransitions,
            distFixations, numSimulationsPerSample, trialConditions, d, theta,
            std=std)
        for trial in simul.rt.keys():
            rt[trialCount] = simul.rt[trial]
            choice[trialCount] = simul.choice[trial]
            fixTime[trialCount] = simul.fixTime[trial]
            fixItem[trialCount] = simul.fixItem[trial]
            fixRDV[trialCount] = simul.fixRDV[trial]
            valueLeft[trialCount] = simul.valueLeft[trial]
            valueRight[trialCount] = simul.valueRight[trial]
            trialCount += 1

    simul = collections.namedtuple('Simul', ['rt', 'choice', 'valueLeft',
        'valueRight', 'fixItem', 'fixTime', 'fixRDV'])
    return simul(rt, choice, valueLeft, valueRight, fixItem, fixTime, fixRDV)<|MERGE_RESOLUTION|>--- conflicted
+++ resolved
@@ -57,20 +57,6 @@
             return 0
 
     # Iterate over the fixations and discount visual delay.
-<<<<<<< HEAD
-    # fTimeOld remembers the original fixTime[i]; this is needed in case 
-    # visualDelay exceeds the original fixTime[i]
-    i = 0    
-    while i < len(fixItem): # use 'while' because len(fixItem) can change
-        if fixItem[i] == 1 or fixItem[i] == 2:
-            fTimeOld = fixTime[i] # need this in min() below
-            fixTime[i] = max(fTimeOld - visualDelay, 0)
-            fixItem = np.insert(fixItem, i, 0)
-            fixTime = np.insert(fixTime, i, min(visualDelay, fTimeOld))
-            i += 1 #  because we've made the arrays 1 longer
-        i += 1 
-        
-=======
     if visualDelay > 0:
         correctedFixItem = list()
         correctedFixTime = list()
@@ -87,7 +73,6 @@
         correctedFixItem = list(fixItem)
         correctedFixTime = list(fixTime)
 
->>>>>>> 7c5f1740
     # Iterate over the fixations and discount motor delay from last fixation.
     if motorDelay > 0:
         for i in xrange(len(correctedFixItem) - 1, -1, -1):
